<script setup>
import { ref, computed, onMounted, watch } from 'vue'

// Reactive data
const grammarData = ref([])
const searchTerm = ref('')
const selectedLevel = ref('3') // Default to N3 level for better performance
const loading = ref(true)
const filterLoading = ref(false) // Loading state for level changes
const error = ref(null)
const showBackToTop = ref(false) // Show back to top button
const isFlashcardMode = ref(false) // Toggle flashcard mode
const currentCardIndex = ref(0) // Current flashcard index
const modeLoading = ref(false) // Loading state for mode transitions
const shuffledCards = ref([]) // Shuffled order of cards for flashcard mode
const isShuffled = ref(false) // Track if cards are currently shuffled

// Touch/swipe handling for mobile flashcards
const touchStartX = ref(0)
const touchStartY = ref(0)
const isSwipeAnimating = ref(false)

// Favorites functionality
const favorites = ref(new Set())

// Dark mode functionality
const isDarkMode = ref(false)
const isSystemDarkMode = ref(false)

// System dark mode detection
const detectSystemDarkMode = () => {
  if (window.matchMedia) {
    const mediaQuery = window.matchMedia('(prefers-color-scheme: dark)')
    isSystemDarkMode.value = mediaQuery.matches
    return mediaQuery.matches
  }
  return false
}

// Dark mode functions - OS dependent only
const initializeSystemDarkMode = () => {
  // Always use system preference
  isDarkMode.value = detectSystemDarkMode()
}

// Listen for system dark mode changes
const setupSystemDarkModeListener = () => {
  if (window.matchMedia) {
    const mediaQuery = window.matchMedia('(prefers-color-scheme: dark)')
    
    const handleSystemDarkModeChange = (e) => {
      isSystemDarkMode.value = e.matches
      // Always follow system preference
      isDarkMode.value = e.matches
    }
    
    mediaQuery.addEventListener('change', handleSystemDarkModeChange)
    
    // Return cleanup function
    return () => {
      mediaQuery.removeEventListener('change', handleSystemDarkModeChange)
    }
  }
  return () => {}
}

// Load grammar data with offline support
const loadGrammarData = async () => {
  try {
    loading.value = true
    error.value = null
    
    // Try to load from cache first (localStorage backup)
    const cachedData = localStorage.getItem('jlpt-grammar-data')
    const cacheTimestamp = localStorage.getItem('jlpt-grammar-data-timestamp')
    
    // If we have cached data, use it immediately while trying to fetch fresh data
    if (cachedData) {
      try {
        const parsedCachedData = JSON.parse(cachedData)
        grammarData.value = parsedCachedData.sort((a, b) => a.n_level - b.n_level || a.no - b.no)
        loading.value = false
        console.log('Loaded grammar data from cache')
      } catch (cacheError) {
        console.warn('Failed to parse cached data:', cacheError)
      }
    }
    
    // Try to fetch fresh data from network
    try {
      const controller = new AbortController()
      const timeoutId = setTimeout(() => controller.abort(), 10000) // 10 second timeout
      
      const response = await fetch('/jlpt_bunpou_data.json', {
        signal: controller.signal,
        cache: 'no-cache' // Always try to get fresh data
      })
      
      clearTimeout(timeoutId)
      
      if (!response.ok) {
        throw new Error(`HTTP ${response.status}: ${response.statusText}`)
      }
      
      const data = await response.json()
      
      // Update data and cache
      grammarData.value = data.sort((a, b) => a.n_level - b.n_level || a.no - b.no)
      
      // Cache the fresh data
      localStorage.setItem('jlpt-grammar-data', JSON.stringify(data))
      localStorage.setItem('jlpt-grammar-data-timestamp', Date.now().toString())
      
      loading.value = false
      console.log('Loaded fresh grammar data from network')
      
    } catch (networkError) {
      console.warn('Network fetch failed:', networkError.message)
      
      // If we already have cached data, we're good
      if (cachedData && grammarData.value.length > 0) {
        loading.value = false
        console.log('Using cached data due to network failure')
        return
      }
      
      // Try to get data from service worker cache as last resort
      try {
        if ('caches' in window) {
          const cache = await caches.open('workbox-precache-v2-/jlpt-bunpou/')
          const cachedResponse = await cache.match('/jlpt_bunpou_data.json')
          
          if (cachedResponse) {
            const data = await cachedResponse.json()
            grammarData.value = data.sort((a, b) => a.n_level - b.n_level || a.no - b.no)
            loading.value = false
            console.log('Loaded grammar data from service worker cache')
            return
          }
        }
      } catch (swCacheError) {
        console.warn('Service worker cache access failed:', swCacheError)
      }
      
      // If all else fails, show error
      throw new Error('Unable to load grammar data. Please check your internet connection and try again.')
    }
    
  } catch (err) {
    console.error('Failed to load grammar data:', err)
    error.value = err.message
    loading.value = false
  }
}

// Computed filtered data
const filteredGrammar = computed(() => {
  let filtered = grammarData.value

  // Filter by JLPT level or favorites
  if (selectedLevel.value === 'favorites') {
    // Show only favorites, ordered by when they were added (most recent first)
    filtered = filtered.filter(item => favorites.value.has(item.no))
    
    // Sort by favorites order (most recently added first)
    try {
      const savedFavorites = localStorage.getItem('jlpt-favorites')
      if (savedFavorites) {
        const favArray = JSON.parse(savedFavorites)
        // Create a map of grammar number to its position in favorites array (reversed for desc order)
        const favOrderMap = new Map()
        favArray.forEach((grammarNo, index) => {
          favOrderMap.set(grammarNo, favArray.length - index) // Higher number = more recent
        })
        
        // Sort filtered items by their position in favorites array
        filtered.sort((a, b) => {
          const orderA = favOrderMap.get(a.no) || 0
          const orderB = favOrderMap.get(b.no) || 0
          return orderA - orderB // Ascending order (most recent first)
        })
      }
    } catch (error) {
      console.error('Error sorting favorites:', error)
    }
  } else if (selectedLevel.value !== 'all') {
    // Filter by specific JLPT level
    filtered = filtered.filter(item => item.n_level === parseInt(selectedLevel.value))
  }

  // Filter by search term
  if (searchTerm.value.trim()) {
    const term = searchTerm.value.toLowerCase().trim()
    filtered = filtered.filter(item => 
      item.kanji.toLowerCase().includes(term) ||
      item.kana.toLowerCase().includes(term) ||
      item.meaning_mm.toLowerCase().includes(term) ||
      item.where_to_use.toLowerCase().includes(term) ||
      item.tmp_example.toLowerCase().includes(term)
    )
  }

  // Return shuffled cards if shuffle is active, otherwise return filtered cards
  if (isShuffled.value && shuffledCards.value.length > 0) {
    // Make sure shuffled cards match current filter
    const filteredIds = new Set(filtered.map(item => item.no))
    return shuffledCards.value.filter(item => filteredIds.has(item.no))
  }

  return filtered
})

// Get unique JLPT levels for filter dropdown with counts
const jlptLevels = computed(() => {
  const levels = [...new Set(grammarData.value.map(item => item.n_level))].sort()
  return levels
})

// Get count of grammar points for each level
const getLevelCount = (level) => {
  return grammarData.value.filter(item => item.n_level === level).length
}

// Get total count of all grammar points
const getTotalCount = () => {
  return grammarData.value.length
}

// Get total count of favorite grammar points
const getTotalFavoriteCount = () => {
  return favorites.value.size
}

// Favorites functionality
const toggleFavorite = (grammarNo) => {
  if (favorites.value.has(grammarNo)) {
    favorites.value.delete(grammarNo)
  } else {
    favorites.value.add(grammarNo)
  }
  saveFavorites()
}

const isFavorite = (grammarNo) => {
  return favorites.value.has(grammarNo)
}

// Load favorites from localStorage
const loadFavorites = () => {
  try {
    const savedFavorites = localStorage.getItem('jlpt-favorites')
    if (savedFavorites) {
      const favArray = JSON.parse(savedFavorites)
      favorites.value = new Set(favArray)
    }
  } catch (error) {
    console.error('Error loading favorites:', error)
    favorites.value = new Set()
  }
}

// Save favorites to localStorage
const saveFavorites = () => {
  try {
    const favArray = Array.from(favorites.value)
    localStorage.setItem('jlpt-favorites', JSON.stringify(favArray))
  } catch (error) {
    console.error('Error saving favorites:', error)
  }
}


// Get level color class
const getLevelColor = (level) => {
  const colors = {
    1: 'level-1',
    2: 'level-2', 
    3: 'level-3',
    4: 'level-4',
    5: 'level-5'
  }
  return colors[level] || 'level-default'
}

// Clear search
const clearSearch = () => {
  searchTerm.value = ''
}

// Convert kanji(hiragana) format to ruby text (furigana)
const convertToRuby = (text) => {
  if (!text) return text
  
  // Regex to match kanji(hiragana) pattern
  // [一-龯々] matches kanji characters including 々 (repetition mark)
  // [ぁ-ゟ] matches hiragana characters
  const kanjiHiraganaPattern = /([一-龯々]+)\(([ぁ-ゟ]+)\)/g
  
  return text.replace(kanjiHiraganaPattern, '<ruby>$1<rt>$2</rt></ruby>')
}

// Parse examples to separate multiple examples and JP/MM parts
const parseExamples = (exampleText) => {
  if (!exampleText) return []
  
  // Split by Myanmar end character "။"
  const examples = exampleText.split('။').filter(example => example.trim())
  
  return examples.map(example => {
    const trimmedExample = example.trim()
    // Split by Japanese period "。" to separate JP and MM
    const parts = trimmedExample.split('。')
    
    if (parts.length >= 2) {
      return {
        japanese: convertToRuby(parts.slice(0, -1).join('。') + '。'), // Add back the Japanese period and convert to ruby
        myanmar: parts.slice(parts.length - 1).join('。').trim() // Join last parts as Myanmar
      }
    } else {
      // If no Japanese period found, treat the whole thing as one example
      return {
        japanese: convertToRuby(trimmedExample),
        myanmar: ''
      }
    }
  })
}

// Load saved level preference from localStorage
const loadSavedLevel = () => {
  const savedLevel = localStorage.getItem('jlpt-selected-level')
  if (savedLevel) {
    selectedLevel.value = savedLevel
  }
}

// Save level preference to localStorage
const saveLevelPreference = (level) => {
  localStorage.setItem('jlpt-selected-level', level)
}

// Handle scroll events for back to top button
const handleScroll = () => {
  showBackToTop.value = window.scrollY > 500 // Show after scrolling 500px
}

// Scroll to top function
const scrollToTop = () => {
  window.scrollTo({
    top: 0,
    behavior: 'smooth'
  })
}

// Flashcard navigation functions
const toggleFlashcardMode = async () => {
  modeLoading.value = true
  // Add a small delay to show loading state
  await new Promise(resolve => setTimeout(resolve, 400))
  isFlashcardMode.value = !isFlashcardMode.value
  currentCardIndex.value = 0 // Reset to first card when toggling
  modeLoading.value = false
}

const nextCard = () => {
  if (currentCardIndex.value < filteredGrammar.value.length - 1) {
    currentCardIndex.value++
  }
}

const prevCard = () => {
  if (currentCardIndex.value > 0) {
    currentCardIndex.value--
  }
}

const goToCard = (index) => {
  if (index >= 0 && index < filteredGrammar.value.length) {
    currentCardIndex.value = index
  }
}

// Shuffle functionality
const shuffleArray = (array) => {
  const shuffled = [...array]
  for (let i = shuffled.length - 1; i > 0; i--) {
    const j = Math.floor(Math.random() * (i + 1));
    [shuffled[i], shuffled[j]] = [shuffled[j], shuffled[i]]
  }
  return shuffled
}

const shuffleCards = () => {
  if (filteredGrammar.value.length === 0) return
  
  // Create a shuffled version of the current filtered cards
  shuffledCards.value = shuffleArray(filteredGrammar.value)
  isShuffled.value = true
  currentCardIndex.value = 0 // Reset to first card after shuffle
}

const resetShuffle = () => {
  isShuffled.value = false
  shuffledCards.value = []
  currentCardIndex.value = 0
}

// Get the current cards array (shuffled or normal)
const currentCards = computed(() => {
  return isShuffled.value && shuffledCards.value.length > 0 
    ? shuffledCards.value 
    : filteredGrammar.value
})

// Current card for flashcard mode
const currentCard = computed(() => {
  return filteredGrammar.value[currentCardIndex.value] || null
})

// Get stacked cards (next 3 cards behind current card)
const getStackedCards = () => {
  const stackSize = 3
  const cards = []
  
  for (let i = 1; i <= stackSize; i++) {
    const nextIndex = currentCardIndex.value + i
    if (nextIndex < filteredGrammar.value.length) {
      cards.push(filteredGrammar.value[nextIndex])
    }
  }
  
  return cards
}

// Get styling for stacked cards with decreasing overlap
const getStackedCardStyle = (index) => {
  // Check if we're on mobile (screen width < 768px)
  const isMobile = window.innerWidth < 768
  const isExtraSmall = window.innerWidth < 480
  
  // Adjust values based on screen size
  const baseOffset = isExtraSmall ? 4 : isMobile ? 6 : 8 // Smaller offset on mobile
  const scaleReduction = isExtraSmall ? 0.015 : isMobile ? 0.018 : 0.02 // Less scale reduction on mobile
  const opacityReduction = 0.15 // Keep opacity reduction consistent
  const rotationVariation = isExtraSmall ? 1 : isMobile ? 1.5 : 2 // Less rotation on mobile
  
  const offset = baseOffset * (index + 1)
  const scale = 1 - (scaleReduction * (index + 1))
  const opacity = 1 - (opacityReduction * (index + 1))
  const rotation = (index % 2 === 0 ? 1 : -1) * rotationVariation * (index + 1)
  
  // Reduce horizontal translation on mobile to prevent overflow
  const horizontalOffset = isMobile ? offset / 4 : offset / 2
  
  return {
    transform: `translateY(${offset}px) translateX(${horizontalOffset}px) scale(${scale}) rotate(${rotation}deg)`,
    opacity: opacity,
    zIndex: 10 - (index + 1)
  }
}

// Touch/swipe event handlers for mobile flashcards
const handleTouchStart = (event) => {
  if (!isFlashcardMode.value || isSwipeAnimating.value) return
  
  const touch = event.touches[0]
  touchStartX.value = touch.clientX
  touchStartY.value = touch.clientY
}

const handleTouchEnd = (event) => {
  if (!isFlashcardMode.value || isSwipeAnimating.value) return
  
  const touch = event.changedTouches[0]
  const deltaX = touch.clientX - touchStartX.value
  const deltaY = touch.clientY - touchStartY.value
  
  // Check if it's a horizontal swipe (more horizontal than vertical)
  if (Math.abs(deltaX) > Math.abs(deltaY) && Math.abs(deltaX) > 50) {
    isSwipeAnimating.value = true
    
    if (deltaX > 0) {
      // Swipe right - go to previous card
      prevCard()
    } else {
      // Swipe left - go to next card
      nextCard()
    }
    
    // Reset animation flag after a short delay
    setTimeout(() => {
      isSwipeAnimating.value = false
    }, 300)
  }
}

// Audio playback functionality
const currentAudio = ref(null)
const audioError = ref(null)
const showAudioError = ref(false)

const playExampleAudio = (grammarNo, exampleIndex) => {
  try {
    // Stop any currently playing audio
    if (currentAudio.value) {
      currentAudio.value.pause()
      currentAudio.value.currentTime = 0
    }
    
    // Generate the correct audio file path
    const audioPath = `/voices/example-${grammarNo}/${exampleIndex + 1}.mp3`
    
    // Create and play new audio
    const audio = new Audio(audioPath)
    currentAudio.value = audio
    
    // Clean up reference when audio ends or errors
    audio.addEventListener('ended', () => {
      currentAudio.value = null
    })
    
    audio.addEventListener('error', (error) => {
      console.warn(`Audio playback failed for ${audioPath}:`, error)
      currentAudio.value = null
      showAudioErrorMessage('Audio file not available. This feature requires an internet connection or pre-downloaded audio files.')
    })
    
    audio.play().catch(error => {
      console.warn(`Audio playback failed for ${audioPath}:`, error)
      currentAudio.value = null
      showAudioErrorMessage('Audio playback failed. Please check your internet connection or try again later.')
    })
  } catch (error) {
    console.warn('Audio creation failed:', error)
    currentAudio.value = null
    showAudioErrorMessage('Audio feature is not available. Please check your browser settings or internet connection.')
  }
}

const showAudioErrorMessage = (message) => {
  audioError.value = message
  showAudioError.value = true
  
  // Auto-hide error after 3 seconds
  setTimeout(() => {
    showAudioError.value = false
    audioError.value = null
  }, 3000)
}

const hideAudioError = () => {
  showAudioError.value = false
  audioError.value = null
}

// Keyboard navigation for flashcard mode
const handleKeydown = (event) => {
  if (!isFlashcardMode.value) return
  
  switch (event.key) {
    case 'ArrowLeft':
      event.preventDefault()
      prevCard()
      break
    case 'ArrowRight':
      event.preventDefault()
      nextCard()
      break
    case 'Escape':
      event.preventDefault()
      toggleFlashcardMode()
      break
  }
}

// Watch for level changes and save to localStorage
watch(selectedLevel, async (newLevel) => {
  saveLevelPreference(newLevel)
  
  // Reset card index when changing levels
  currentCardIndex.value = 0
  
  // Show loading when level changes (except during initial load)
  if (!loading.value) {
    filterLoading.value = true
    // Add a small delay to show loading state
    await new Promise(resolve => setTimeout(resolve, 300))
    filterLoading.value = false
  }
})

// Load data on component mount
onMounted(() => {
  loadSavedLevel() // Load saved level preference first
  loadFavorites() // Load saved favorites
  initializeSystemDarkMode() // Initialize system dark mode
  loadGrammarData()
  
  // Set up system dark mode listener
  const cleanupSystemListener = setupSystemDarkModeListener()
  
  // Add scroll event listener
  window.addEventListener('scroll', handleScroll)
  // Add keyboard event listener
  window.addEventListener('keydown', handleKeydown)
  
  // Store cleanup function for unmount
  window._darkModeCleanup = cleanupSystemListener
})

// Cleanup on unmount
import { onUnmounted } from 'vue'
onUnmounted(() => {
  window.removeEventListener('scroll', handleScroll)
  window.removeEventListener('keydown', handleKeydown)
  
  // Cleanup system dark mode listener
  if (window._darkModeCleanup) {
    window._darkModeCleanup()
    delete window._darkModeCleanup
  }
})
</script>

<template>
  <div class="app" :class="{ 'dark-mode': isDarkMode }">
    <header class="header">
      <h1>🇯🇵 JLPT Grammar Guide</h1>
      <p class="subtitle">Grammar Points <br/>for the Japanese Language Proficiency Test</p>
    </header>

    <div class="container">
      <!-- Loading State -->
      <div v-if="loading" class="loading">
        <div class="spinner"></div>
        <p>Loading grammar data...</p>
      </div>

      <!-- Error State -->
      <div v-else-if="error" class="error">
        <h3>❌ Error Loading Data</h3>
        <p>{{ error }}</p>
        <button @click="loadGrammarData()" class="retry-btn">Retry</button>
      </div>

      <!-- Main Content -->
      <div v-else>
        <!-- Filters -->
        <div class="filters">
          <div class="level-filter">
            <label for="level-select">JLPT Level:</label>
            <select id="level-select" v-model="selectedLevel" class="level-select">
              <option value="all">
                All Levels ({{ getTotalCount() }})
              </option>
              <option v-for="level in jlptLevels" :key="level" :value="level">
                N{{ level }} ({{ getLevelCount(level) }})
              </option>
              <option value="favorites">
                ⭐ Favorites ({{ getTotalFavoriteCount() }})
              </option>
            </select>
          </div>

          <div class="search-box">
            <input 
              v-model="searchTerm"
              type="text" 
              placeholder="Search grammar points..."
              class="search-input"
            >
            <button v-if="searchTerm" @click="clearSearch()" class="clear-btn">✕</button>
          </div>

          <button 
            @click="toggleFlashcardMode"
            class="flashcard-toggle"
            :class="{ active: isFlashcardMode }"
          >
            {{ isFlashcardMode ? '📋 List View' : '🃏 Flashcard Mode' }}
          </button>
        </div>

        <!-- Filter Loading State -->
        <div v-if="filterLoading" class="filter-loading">
          <div class="spinner"></div>
          <p>Filtering grammar points...</p>
        </div>

        <!-- Mode Loading State -->
        <div v-else-if="modeLoading" class="filter-loading">
          <div class="spinner"></div>
          <p>{{ isFlashcardMode ? 'Switching to List View...' : 'Switching to Flashcard Mode...' }}</p>
        </div>

        <!-- Results Summary -->
        <div v-else-if="searchTerm" class="results-summary">
          <p>
            Showing <strong>{{ filteredGrammar.length }}</strong> 
            of <strong>{{ grammarData.length }}</strong> grammar points
          </p>
        </div>

        <!-- Flashcard Mode -->
        <div v-if="!filterLoading && !modeLoading && isFlashcardMode && currentCard" class="flashcard-container">
          <!-- Flashcard Navigation - Desktop -->
          <div class="flashcard-nav desktop-nav">
            <button 
              @click="prevCard" 
              :disabled="currentCardIndex === 0"
              class="nav-btn prev-btn"
            >
              ← Previous
            </button>
            
            <div class="flashcard-counter">
              {{ currentCardIndex + 1 }} / {{ filteredGrammar.length }}
            </div>
            
            <button 
              @click="nextCard" 
              :disabled="currentCardIndex === filteredGrammar.length - 1"
              class="nav-btn next-btn"
            >
              Next →
            </button>
          </div>

          <!-- Slider Navigation -->
          <div class="slider-navigation">
            <div class="slider-container">
              <input 
                type="range" 
                :min="0" 
                :max="filteredGrammar.length - 1" 
                :value="currentCardIndex"
                @input="goToCard(parseInt($event.target.value))"
                class="card-slider"
                :style="{ '--progress': (currentCardIndex / (filteredGrammar.length - 1)) * 100 + '%' }"
              >
              <div class="slider-labels">
                <span class="slider-label start">1</span>
                <span class="slider-label end">{{ filteredGrammar.length }}</span>
              </div>
            </div>
            <div class="slider-info">
              <span class="current-card-info">
                Card {{ currentCardIndex + 1 }} of {{ filteredGrammar.length }}
                <span v-if="isShuffled" class="shuffle-indicator">🔀</span>
              </span>
              <div class="progress-dots">
                <div 
                  v-for="(_, index) in Math.min(filteredGrammar.length, 10)" 
                  :key="index"
                  class="progress-dot"
                  :class="{ 
                    active: Math.floor((currentCardIndex / filteredGrammar.length) * 10) === index,
                    filled: Math.floor((currentCardIndex / filteredGrammar.length) * 10) > index
                  }"
                ></div>
              </div>
            </div>
            
            <!-- Shuffle Controls -->
            <div class="shuffle-controls">
              <button 
                @click="shuffleCards"
                class="shuffle-btn"
                :class="{ active: isShuffled }"
                :disabled="filteredGrammar.length === 0"
                title="Shuffle cards and start from card #1"
              >
                🔀 Shuffle
              </button>
              <button 
                v-if="isShuffled"
                @click="resetShuffle"
                class="reset-shuffle-btn"
                title="Reset to original order"
              >
                ↩️ Reset
              </button>
            </div>
          </div>

          <!-- Mobile Swipe Info -->
          <div class="mobile-swipe-info">
            <!-- <div class="swipe-counter">
              {{ currentCardIndex + 1 }} / {{ filteredGrammar.length }}
            </div> -->
            <div class="swipe-instructions">
              <span class="swipe-icon">👈</span>
              <span class="swipe-text">Swipe over Flashcard to navigate</span>
              <span class="swipe-icon">👉</span>
            </div>
          </div>

          <!-- Stacked Flashcards -->
          <div class="flashcard-stack" 
               @touchstart="handleTouchStart"
               @touchend="handleTouchEnd">
            <!-- Background Cards (Next 3 cards) -->
            <div 
              v-for="(card, index) in getStackedCards()" 
              :key="`stacked-${card.no}-${index}`"
              class="flashcard flashcard-stacked"
              :class="{ 'swipe-animating': isSwipeAnimating }"
              :style="getStackedCardStyle(index)"
            >
              <!-- Simplified content for background cards -->
              <div class="grammar-number-top">{{ currentCardIndex + index + 2 }}</div>
              <div class="card-header">
                <div class="grammar-title">
                  <span class="kanji" v-if="card.kanji">{{ card.kanji }}</span>
                  <span class="kana" v-if="card.kana">{{ card.kana }}</span>
                </div>
                <div class="card-header-right">
                  <span :class="['level-badge', getLevelColor(card.n_level)]">
                    N{{ card.n_level }}
                  </span>
                </div>
              </div>
            </div>

            <!-- Current Active Card -->
            <div 
              class="flashcard flashcard-active"
              :class="{ 'swipe-animating': isSwipeAnimating }"
            >
              <!-- Grammar Number at Top Right -->
              <div class="grammar-number-top">{{ currentCardIndex + 1 }}</div>
              
              <!-- Header -->
              <div class="card-header">
                <div class="grammar-title">
                  <span class="kanji" v-if="currentCard.kanji">{{ currentCard.kanji }}</span>
                  <span class="kana" v-if="currentCard.kana">{{ currentCard.kana }}</span>
                </div>
                <div class="card-header-right">
                  <button 
                    @click="toggleFavorite(currentCard.no)"
                    class="favorite-btn"
                    :class="{ active: isFavorite(currentCard.no) }"
                    :title="isFavorite(currentCard.no) ? 'Remove from favorites' : 'Add to favorites'"
                  >
                    {{ isFavorite(currentCard.no) ? '⭐' : '☆' }}
                  </button>
                  <span :class="['level-badge', getLevelColor(currentCard.n_level)]">
                    N{{ currentCard.n_level }}
                  </span>
                </div>
              </div>

              <!-- Meaning -->
              <div class="meaning">
                <strong>Meaning:</strong> {{ currentCard.meaning_mm }}
              </div>

              <!-- Usage Pattern -->
              <div class="usage" v-if="currentCard.where_to_use">
                <strong>Usage:</strong> 
                <code>{{ currentCard.where_to_use }}</code>
              </div>

              <!-- Sensei Note -->
              <div class="sensei-note" v-if="currentCard.sensei_note">
                <strong>📝 Sensei Note:</strong> {{ currentCard.sensei_note }}
              </div>

              <!-- Examples -->
              <div class="examples" v-if="currentCard.tmp_example">
                <strong>Examples:</strong>
                <div class="parsed-examples">
                  <div 
                    v-for="(example, index) in parseExamples(currentCard.tmp_example)" 
                    :key="index"
                    class="example-item"
                  >
                    <div class="japanese-text-container">
                      <div class="japanese-text" v-html="example.japanese"></div>
                      <button 
                        @click="playExampleAudio(currentCard.no, index)"
                        class="audio-play-btn"
                        title="Play audio"
                      >
                        🔊
                      </button>
                    </div>
                    <div class="myanmar-text" v-if="example.myanmar">{{ example.myanmar }}</div>
                  </div>
                </div>
              </div>
            </div>
          </div>

          <!-- Keyboard Hints -->
          <div class="keyboard-hints">
            <span>← → Arrow keys to navigate</span>
            <span>ESC to exit flashcard mode</span>
          </div>
        </div>

        <!-- Grammar List (Normal View) -->
        <div v-if="!filterLoading && !modeLoading && !isFlashcardMode" class="grammar-list">
          <div 
            v-for="(item, index) in filteredGrammar" 
            :key="item.no"
            class="grammar-card"
          >
            <!-- Grammar Number at Top Right -->
            <div class="grammar-number-top">{{ index + 1 }}</div>
            
            <!-- Header -->
            <div class="card-header">
              <div class="grammar-title">
                <span class="kanji" v-if="item.kanji">{{ item.kanji }}</span>
                <span class="kana" v-if="item.kana">{{ item.kana }}</span>
              </div>
              <div class="card-header-right">
                <button 
                  @click="toggleFavorite(item.no)"
                  class="favorite-btn"
                  :class="{ active: isFavorite(item.no) }"
                  :title="isFavorite(item.no) ? 'Remove from favorites' : 'Add to favorites'"
                >
                  {{ isFavorite(item.no) ? '⭐' : '☆' }}
                </button>
                <span :class="['level-badge', getLevelColor(item.n_level)]">
                  N{{ item.n_level }}
                </span>
              </div>
            </div>

            <!-- Meaning -->
            <div class="meaning">
              <strong>Meaning:</strong> {{ item.meaning_mm }}
            </div>

            <!-- Usage Pattern -->
            <div class="usage" v-if="item.where_to_use">
              <strong>Usage:</strong> 
              <code>{{ item.where_to_use }}</code>
            </div>

            <!-- Sensei Note -->
            <div class="sensei-note" v-if="item.sensei_note">
              <strong>📝 Sensei Note:</strong> {{ item.sensei_note }}
            </div>

            <!-- Examples -->
            <div class="examples" v-if="item.tmp_example">
              <strong>Examples:</strong>
              <div class="parsed-examples">
                <div 
                  v-for="(example, index) in parseExamples(item.tmp_example)" 
                  :key="index"
                  class="example-item"
                >
                  <div class="japanese-text-container">
                    <div class="japanese-text" v-html="example.japanese"></div>
                    <button 
                      @click="playExampleAudio(item.no, index)"
                      class="audio-play-btn"
                      title="Play audio"
                    >
                      🔊
                    </button>
                  </div>
                  <div class="myanmar-text" v-if="example.myanmar">{{ example.myanmar }}</div>
                </div>
              </div>
            </div>
          </div>
        </div>

        <!-- Empty State -->
        <div v-if="filteredGrammar.length === 0" class="empty-state">
          <h3>🔍 No Results Found</h3>
          <p>Try adjusting your search terms or filter settings.</p>
        </div>
      </div>
    </div>

    <!-- Audio Error Notification -->
    <div 
      v-if="showAudioError" 
      class="audio-error-notification"
      @click="hideAudioError"
    >
      <div class="audio-error-content">
        <span class="audio-error-icon">🔇</span>
        <span class="audio-error-message">{{ audioError }}</span>
        <button class="audio-error-close" @click="hideAudioError">✕</button>
      </div>
    </div>

    <!-- Back to Top Button -->
    <button 
      v-if="showBackToTop"
      @click="scrollToTop"
      class="back-to-top"
      aria-label="Back to top"
    >
      ↑
    </button>
  </div>
</template>

<style scoped>
.app {
  min-height: 100vh;
  background: linear-gradient(135deg, #74b9ff 0%, #0984e3 50%, #00b894 100%);
  font-family: 'Segoe UI', Tahoma, Geneva, Verdana, sans-serif;
}

.header {
  background: rgba(255, 255, 255, 0.95);
  backdrop-filter: blur(10px);
  padding: 2rem 0;
  text-align: center;
  box-shadow: 0 2px 20px rgba(0, 0, 0, 0.1);
}

.header h1 {
  margin: 0;
  font-size: 2.5rem;
  color: #2c3e50;
  font-weight: 700;
}

.subtitle {
  margin: 0.5rem 0 0 0;
  color: #7f8c8d;
  font-size: 1.1rem;
}

.container {
  max-width: 1200px;
  margin: 0 auto;
  padding: 2rem 1rem;
}

.loading, .filter-loading {
  text-align: center;
  padding: 4rem 0;
  color: white;
}

.filter-loading {
  padding: 2rem 0;
}

.spinner {
  width: 40px;
  height: 40px;
  border: 4px solid rgba(255, 255, 255, 0.3);
  border-top: 4px solid white;
  border-radius: 50%;
  animation: spin 1s linear infinite;
  margin: 0 auto 1rem;
}

@keyframes spin {
  0% { transform: rotate(0deg); }
  100% { transform: rotate(360deg); }
}

.error {
  background: rgba(231, 76, 60, 0.9);
  color: white;
  padding: 2rem;
  border-radius: 10px;
  text-align: center;
}

.retry-btn {
  background: white;
  color: #e74c3c;
  border: none;
  padding: 0.5rem 1rem;
  border-radius: 5px;
  cursor: pointer;
  font-weight: 600;
  margin-top: 1rem;
}

.filters {
  display: flex;
  gap: 1rem;
  margin-bottom: 2rem;
  flex-wrap: wrap;
  align-items: center;
}

.search-box {
  position: relative;
  flex: 1;
  min-width: 200px;
  max-width: none;
}

.search-input {
  width: 100%;
  padding: 0.75rem 2.5rem 0.75rem 1rem;
  border: none;
  border-radius: 25px;
  font-size: 1rem;
  background: rgba(255, 255, 255, 0.9);
  backdrop-filter: blur(10px);
  box-shadow: 0 4px 15px rgba(0, 0, 0, 0.1);
}

.search-input:focus {
  outline: none;
  box-shadow: 0 4px 20px rgba(0, 0, 0, 0.2);
}

.clear-btn {
  position: absolute;
  right: 0.75rem;
  top: 50%;
  transform: translateY(-50%);
  background: none;
  border: none;
  cursor: pointer;
  color: #7f8c8d;
  font-size: 1.2rem;
}

.level-filter {
  display: flex;
  align-items: center;
  gap: 0.5rem;
  color: white;
  font-weight: 600;
}

.level-select {
  padding: 0.5rem;
  border: none;
  border-radius: 5px;
  background: rgba(255, 255, 255, 0.9);
  cursor: pointer;
}

.results-summary {
  color: white;
  margin-bottom: 1rem;
  text-align: center;
}

.grammar-list {
  display: grid;
  gap: 1.5rem;
  grid-template-columns: repeat(auto-fit, minmax(400px, 1fr));
}

.grammar-card {
  background: rgba(255, 255, 255, 0.95);
  backdrop-filter: blur(10px);
  border-radius: 15px;
  padding: 1.5rem;
  box-shadow: 0 8px 25px rgba(0, 0, 0, 0.1);
  transition: transform 0.3s ease, box-shadow 0.3s ease;
  position: relative;
  padding-top: 2.5rem;
}

.grammar-card:hover {
  transform: translateY(-5px);
  box-shadow: 0 12px 35px rgba(0, 0, 0, 0.15);
}

.grammar-number-top {
  position: absolute;
  top: -12px;
  right: -12px;
  background: linear-gradient(135deg, #3498db, #2980b9);
  color: white;
  width: 32px;
  height: 32px;
  border-radius: 50%;
  display: flex;
  align-items: center;
  justify-content: center;
  font-size: 0.9rem;
  font-weight: 700;
  box-shadow: 0 4px 12px rgba(52, 152, 219, 0.3);
  border: 3px solid rgba(255, 255, 255, 0.95);
  z-index: 10;
  transition: all 0.3s ease;
}

.grammar-card:hover .grammar-number-top {
  transform: scale(1.1);
  box-shadow: 0 6px 16px rgba(52, 152, 219, 0.4);
}

.card-header {
  display: flex;
  justify-content: space-between;
  align-items: flex-start;
  margin-bottom: 1rem;
}

.grammar-title {
  display: flex;
  flex-direction: column;
  gap: 0.25rem;
}

.kanji, .kana {
  font-size: 1.5rem;
  font-weight: 700;
  color: #2c3e50;
}

.level-badge {
  padding: 0.25rem 0.75rem;
  border-radius: 20px;
  font-size: 0.8rem;
  font-weight: 700;
  color: white;
}

.level-1 { background: #e74c3c; }
.level-2 { background: #e67e22; }
.level-3 { background: #f39c12; }
.level-4 { background: #27ae60; }
.level-5 { background: #3498db; }
.level-default { background: #95a5a6; }

.meaning, .usage, .examples, .sensei-note {
  margin-bottom: 1rem;
  line-height: 1.6;
}

.meaning strong, .usage strong, .examples strong, .sensei-note strong {
  color: #2c3e50;
  display: block;
  margin-bottom: 0.5rem;
}

.usage code {
  background: #f8f9fa;
  padding: 0.25rem 0.5rem;
  border-radius: 4px;
  font-family: 'Courier New', monospace;
  color: #e74c3c;
}

.example-text {
  background: #f8f9fa;
  padding: 1rem;
  border-radius: 8px;
  border-left: 4px solid #3498db;
  white-space: pre-line;
  font-size: 0.95rem;
  line-height: 1.7;
}

.parsed-examples {
  display: flex;
  flex-direction: column;
  gap: 1rem;
}

.example-item {
  background: #f8f9fa;
  padding: 1rem;
  border-radius: 8px;
  border-left: 4px solid #3498db;
}

/* Japanese text container with audio button */
.japanese-text-container {
  display: flex;
  align-items: flex-start;
  gap: 0.75rem;
  margin-bottom: 0.5rem;
}

.japanese-text {
  font-size: 1rem;
  font-weight: 600;
  color: #2c3e50;
  line-height: 1.6;
  flex: 1;
}

/* Audio play button */
.audio-play-btn {
  background: linear-gradient(135deg, #27ae60, #2ecc71);
  border: none;
  border-radius: 50%;
  width: 32px;
  height: 32px;
  display: flex;
  align-items: center;
  justify-content: center;
  cursor: pointer;
  font-size: 0.9rem;
  color: white;
  transition: all 0.3s ease;
  box-shadow: 0 2px 8px rgba(39, 174, 96, 0.3);
  flex-shrink: 0;
}

.audio-play-btn:hover {
  transform: translateY(-2px) scale(1.1);
  box-shadow: 0 4px 12px rgba(39, 174, 96, 0.4);
  background: linear-gradient(135deg, #2ecc71, #27ae60);
}

.audio-play-btn:active {
  transform: translateY(0) scale(1.05);
  box-shadow: 0 2px 6px rgba(39, 174, 96, 0.3);
}

.myanmar-text {
  font-size: 0.95rem;
  color: #7f8c8d;
  line-height: 1.7;
  font-style: italic;
}

/* Ruby/Furigana styles */
.japanese-text ruby {
  ruby-align: center;
  ruby-position: over;
}

.japanese-text rt {
  font-size: 0.7em;
  color: #555;
  font-weight: normal;
  line-height: 1.2;
  text-align: center;
  display: block;
  margin-bottom: 2px;
}

/* Enhanced fallback for browsers that don't support ruby */
.japanese-text ruby {
  display: inline-block;
  text-align: center;
  vertical-align: baseline;
  white-space: nowrap;
  line-height: 1;
}

.japanese-text ruby > rt {
  display: block;
  font-size: 0.7em;
  line-height: 1.2;
  text-align: center;
  color: #555;
  font-weight: normal;
  margin-bottom: 2px;
  white-space: nowrap;
}

.japanese-text ruby > rb {
  display: block;
  line-height: 1.4;
}

.sensei-note {
  background: #fff3cd;
  padding: 1rem;
  border-radius: 8px;
  border-left: 4px solid #ffc107;
}

.empty-state {
  text-align: center;
  color: white;
  padding: 4rem 0;
}

.empty-state h3 {
  font-size: 2rem;
  margin-bottom: 1rem;
}

/* Back to Top Button */
.back-to-top {
  position: fixed;
  bottom: 2rem;
  right: 2rem;
  width: 50px;
  height: 50px;
  background: linear-gradient(135deg, #3498db, #2980b9);
  color: white;
  border: none;
  border-radius: 50%;
  font-size: 1.5rem;
  font-weight: 700;
  cursor: pointer;
  box-shadow: 0 4px 15px rgba(52, 152, 219, 0.3);
  transition: all 0.3s ease;
  z-index: 1000;
  display: flex;
  align-items: center;
  justify-content: center;
}

.back-to-top:hover {
  transform: translateY(-3px) scale(1.1);
  box-shadow: 0 6px 20px rgba(52, 152, 219, 0.4);
  background: linear-gradient(135deg, #2980b9, #3498db);
}

.back-to-top:active {
  transform: translateY(-1px) scale(1.05);
}

/* Favorites Toggle Button */
.favorites-toggle {
  padding: 0.75rem 1.5rem;
  border: none;
  border-radius: 25px;
  font-size: 1rem;
  font-weight: 600;
  cursor: pointer;
  transition: all 0.3s ease;
  background: rgba(255, 255, 255, 0.9);
  color: #2c3e50;
  box-shadow: 0 4px 15px rgba(0, 0, 0, 0.1);
}

.favorites-toggle:hover {
  transform: translateY(-2px);
  box-shadow: 0 6px 20px rgba(0, 0, 0, 0.15);
}

.favorites-toggle.active {
  background: linear-gradient(135deg, #f39c12, #e67e22);
  color: white;
}

/* Flashcard Toggle Button */
.flashcard-toggle {
  padding: 0.75rem 1.5rem;
  border: none;
  border-radius: 25px;
  font-size: 1rem;
  font-weight: 600;
  cursor: pointer;
  transition: all 0.3s ease;
  background: rgba(255, 255, 255, 0.9);
  color: #2c3e50;
  box-shadow: 0 4px 15px rgba(0, 0, 0, 0.1);
  flex-shrink: 0;
  white-space: nowrap;
  margin-left: 50px;
}

.flashcard-toggle:hover {
  transform: translateY(-2px);
  box-shadow: 0 6px 20px rgba(0, 0, 0, 0.15);
}

.flashcard-toggle.active {
  background: linear-gradient(135deg, #e74c3c, #c0392b);
  color: white;
}

/* Card Header Right */
.card-header-right {
  display: flex;
  align-items: center;
  gap: 0.75rem;
}

/* Favorite Button */
.favorite-btn {
  background: none;
  border: none;
  font-size: 1.5rem;
  cursor: pointer;
  transition: all 0.3s ease;
  padding: 0.25rem;
  border-radius: 50%;
  display: flex;
  align-items: center;
  justify-content: center;
  width: 2.5rem;
  height: 2.5rem;
}

.favorite-btn:hover {
  background: rgba(255, 193, 7, 0.1);
  transform: scale(1.1);
}

.favorite-btn.active {
  color: #ffc107;
  animation: favoriteAdded 0.3s ease;
}

.favorite-btn:not(.active) {
  color: #bdc3c7;
}

@keyframes favoriteAdded {
  0% { transform: scale(1); }
  50% { transform: scale(1.3); }
  100% { transform: scale(1); }
}

/* Flashcard Container */
.flashcard-container {
  display: flex;
  flex-direction: column;
  align-items: center;
  gap: 2rem;
  max-width: 800px;
  margin: 0 auto;
}

/* Flashcard Navigation */
.flashcard-nav {
  display: flex;
  align-items: center;
  justify-content: space-between;
  width: 100%;
  max-width: 400px;
  gap: 2rem;
}

.nav-btn {
  padding: 0.75rem 1.5rem;
  border: none;
  border-radius: 25px;
  font-size: 1rem;
  font-weight: 600;
  cursor: pointer;
  transition: all 0.3s ease;
  background: linear-gradient(135deg, #3498db, #2980b9);
  color: white;
  box-shadow: 0 4px 15px rgba(52, 152, 219, 0.3);
}

.nav-btn:hover:not(:disabled) {
  transform: translateY(-2px);
  box-shadow: 0 6px 20px rgba(52, 152, 219, 0.4);
}

.nav-btn:disabled {
  opacity: 0.5;
  cursor: not-allowed;
  transform: none;
}

.flashcard-counter {
  font-size: 1.2rem;
  font-weight: 700;
  color: white;
  text-align: center;
  min-width: 100px;
}

/* Mobile Swipe Info */
.mobile-swipe-info {
  display: none;
  flex-direction: column;
  align-items: center;
  gap: 1rem;
  width: 100%;
  max-width: 400px;
}

.swipe-counter {
  font-size: 1.2rem;
  font-weight: 700;
  color: white;
  text-align: center;
}

.swipe-instructions {
  display: flex;
  align-items: center;
  gap: 1rem;
  background: rgba(255, 255, 255, 0.1);
  padding: 0.75rem 1.5rem;
  border-radius: 25px;
  backdrop-filter: blur(10px);
  color: rgba(255, 255, 255, 0.9);
  font-size: 0.9rem;
  font-weight: 600;
}

.swipe-icon {
  font-size: 1.2rem;
  animation: swipeHint 2s ease-in-out infinite;
}

.swipe-text {
  white-space: nowrap;
}

@keyframes swipeHint {
  0%, 100% { transform: translateX(0); }
  25% { transform: translateX(-3px); }
  75% { transform: translateX(3px); }
}

/* Flashcard Stack Container */
.flashcard-stack {
  position: relative;
  width: 100%;
  max-width: 750px;
  min-height: 500px;
  display: flex;
  align-items: center;
  justify-content: center;
  perspective: 1000px;
  overflow: hidden; /* Prevent cards from overflowing */
  padding: 20px; /* Add padding to contain stacked cards */
  box-sizing: border-box;
}

/* Single Flashcard */
.flashcard {
  background: rgba(255, 255, 255, 0.95);
  backdrop-filter: blur(10px);
  border-radius: 15px;
  padding: 1.5rem;
  box-shadow: 0 8px 25px rgba(0, 0, 0, 0.1);
  transition: transform 0.3s ease, box-shadow 0.3s ease;
  position: absolute;
  width: calc(100% - 40px); /* Account for container padding */
  max-width: 710px; /* Reduced to fit within container */
  min-height: 450px;
  padding-top: 2.5rem;
  color: #2c3e50;
  overflow: visible;
  box-sizing: border-box;
}

/* Active Flashcard (front card) */
.flashcard-active {
  z-index: 20;
  position: relative;
}

/* Stacked Flashcards (background cards) */
.flashcard-stacked {
  pointer-events: none;
  cursor: default;
}

.flashcard-stacked .card-header {
  margin-bottom: 2rem;
}

.flashcard-stacked .meaning,
.flashcard-stacked .usage,
.flashcard-stacked .examples,
.flashcard-stacked .sensei-note {
  display: none;
}

.flashcard::before {
  content: '';
  position: absolute;
  top: 0;
  left: 0;
  right: 0;
  bottom: 0;
  background: linear-gradient(45deg, 
    rgba(255, 255, 255, 0.1) 0%, 
    transparent 50%, 
    rgba(255, 255, 255, 0.05) 100%);
  pointer-events: none;
}

.flashcard:hover {
  transform: translateY(-12px) rotateX(5deg);
  box-shadow: 0 30px 80px rgba(102, 126, 234, 0.4), 
              0 10px 30px rgba(118, 75, 162, 0.3),
              inset 0 1px 0 rgba(255, 255, 255, 0.3);
}

.flashcard .grammar-number-top {
  width: 50px;
  height: 50px;
  font-size: 1.3rem;
  top: -20px;
  right: -20px;
  background: linear-gradient(135deg, #ff6b6b, #ee5a52);
  border: 4px solid rgba(255, 255, 255, 0.9);
  box-shadow: 0 8px 25px rgba(255, 107, 107, 0.4);
}

.flashcard .kanji, .flashcard .kana {
  font-size: 1.5rem;
  color: #2c3e50;
  font-weight: 700;
}

.flashcard .grammar-number-top {
  width: 32px;
  height: 32px;
  font-size: 0.9rem;
  top: -12px;
  right: -12px;
  background: linear-gradient(135deg, #3498db, #2980b9);
  border: 3px solid rgba(255, 255, 255, 0.95);
  box-shadow: 0 4px 12px rgba(52, 152, 219, 0.3);
}

.flashcard .favorite-btn:not(.active) {
  color: #bdc3c7;
}

.flashcard .favorite-btn.active {
  color: #ffc107;
}

/* Swipe Animation */
.flashcard.swipe-animating {
  transform: scale(0.98);
  transition: transform 0.3s ease;
}

/* Slider Navigation */
.slider-navigation {
  width: 100%;
  max-width: 600px;
  display: flex;
  flex-direction: column;
  gap: 1rem;
  align-items: center;
}

.slider-container {
  width: 100%;
  position: relative;
  padding: 0 1rem;
}

.card-slider {
  width: 100%;
  height: 8px;
  border-radius: 4px;
  background: rgba(255, 255, 255, 0.2);
  outline: none;
  cursor: pointer;
  -webkit-appearance: none;
  appearance: none;
  transition: all 0.3s ease;
}

.card-slider::-webkit-slider-thumb {
  -webkit-appearance: none;
  appearance: none;
  width: 20px;
  height: 20px;
  border-radius: 50%;
  background: linear-gradient(135deg, #3498db, #2980b9);
  cursor: pointer;
  box-shadow: 0 2px 8px rgba(52, 152, 219, 0.4);
  transition: all 0.3s ease;
}

.card-slider::-webkit-slider-thumb:hover {
  transform: scale(1.2);
  box-shadow: 0 4px 12px rgba(52, 152, 219, 0.6);
}

.card-slider::-moz-range-thumb {
  width: 20px;
  height: 20px;
  border-radius: 50%;
  background: linear-gradient(135deg, #3498db, #2980b9);
  cursor: pointer;
  border: none;
  box-shadow: 0 2px 8px rgba(52, 152, 219, 0.4);
  transition: all 0.3s ease;
}

.card-slider::-moz-range-thumb:hover {
  transform: scale(1.2);
  box-shadow: 0 4px 12px rgba(52, 152, 219, 0.6);
}

.card-slider::-moz-range-track {
  height: 8px;
  border-radius: 4px;
  background: rgba(255, 255, 255, 0.2);
  border: none;
}

/* Progress fill effect */
.card-slider {
  background: linear-gradient(
    to right,
    #3498db 0%,
    #3498db var(--progress),
    rgba(255, 255, 255, 0.2) var(--progress),
    rgba(255, 255, 255, 0.2) 100%
  );
}

.slider-labels {
  display: flex;
  justify-content: space-between;
  margin-top: 0.5rem;
  color: rgba(255, 255, 255, 0.8);
  font-size: 0.85rem;
  font-weight: 600;
}

.slider-info {
  display: flex;
  flex-direction: column;
  align-items: center;
  gap: 0.75rem;
}

.current-card-info {
  color: rgba(255, 255, 255, 0.9);
  font-size: 0.95rem;
  font-weight: 600;
  text-align: center;
}

.progress-dots {
  display: flex;
  gap: 0.5rem;
  align-items: center;
}

.progress-dot {
  width: 8px;
  height: 8px;
  border-radius: 50%;
  background: rgba(255, 255, 255, 0.3);
  transition: all 0.3s ease;
}

.progress-dot.filled {
  background: rgba(52, 152, 219, 0.8);
  transform: scale(1.1);
}

.progress-dot.active {
  background: #3498db;
  transform: scale(1.3);
  box-shadow: 0 0 8px rgba(52, 152, 219, 0.6);
}

/* Shuffle Controls */
.shuffle-controls {
  display: flex;
  gap: 0.75rem;
  align-items: center;
  justify-content: center;
  margin-top: 0.5rem;
}

.shuffle-btn, .reset-shuffle-btn {
  padding: 0.6rem 1.2rem;
  border: none;
  border-radius: 20px;
  font-size: 0.9rem;
  font-weight: 600;
  cursor: pointer;
  transition: all 0.3s ease;
  background: rgba(255, 255, 255, 0.9);
  color: #2c3e50;
  box-shadow: 0 3px 12px rgba(0, 0, 0, 0.1);
  backdrop-filter: blur(10px);
  display: flex;
  align-items: center;
  gap: 0.5rem;
  white-space: nowrap;
}

.shuffle-btn:hover:not(:disabled), .reset-shuffle-btn:hover {
  transform: translateY(-2px);
  box-shadow: 0 5px 16px rgba(0, 0, 0, 0.15);
}

.shuffle-btn:disabled {
  opacity: 0.5;
  cursor: not-allowed;
  transform: none;
}

.shuffle-btn.active {
  background: linear-gradient(135deg, #9b59b6, #8e44ad);
  color: white;
  animation: shuffleActive 0.5s ease;
}

.reset-shuffle-btn {
  background: linear-gradient(135deg, #95a5a6, #7f8c8d);
  color: white;
}

.reset-shuffle-btn:hover {
  background: linear-gradient(135deg, #7f8c8d, #95a5a6);
}

.shuffle-indicator {
  margin-left: 0.5rem;
  font-size: 0.9em;
  opacity: 0.8;
  animation: shuffleIndicator 2s ease-in-out infinite;
}

@keyframes shuffleActive {
  0% { transform: scale(1); }
  50% { transform: scale(1.05); }
  100% { transform: scale(1); }
}

@keyframes shuffleIndicator {
  0%, 100% { opacity: 0.8; }
  50% { opacity: 1; }
}

/* Keyboard Hints */
.keyboard-hints {
  display: flex;
  gap: 2rem;
  color: rgba(255, 255, 255, 0.8);
  font-size: 0.9rem;
  text-align: center;
}

.keyboard-hints span {
  background: rgba(255, 255, 255, 0.1);
  padding: 0.5rem 1rem;
  border-radius: 20px;
  backdrop-filter: blur(10px);
}

/* Medium screens - adjust layout before mobile breakpoint */
@media (max-width: 1024px) {
  .search-box {
    min-width: 180px;
  }
  
  .flashcard-toggle {
    padding: 0.6rem 0.8rem;
    font-size: 0.85rem;
  }
}

/* Small desktop screens - prevent wrapping */
@media (max-width: 900px) and (min-width: 769px) {
  .search-box {
    min-width: 150px;
  }
  
  .flashcard-toggle {
    padding: 0.5rem 0.7rem;
    font-size: 0.8rem;
  }
  
  .level-select {
    padding: 0.4rem;
    font-size: 0.9rem;
  }
}

/* Responsive Design */
@media (max-width: 768px) {
  .header h1 {
    font-size: 2rem;
  }
  
  .container {
    padding: 1rem 0.5rem;
  }
  
  .filters {
    flex-direction: column;
    align-items: stretch;
    padding: 0 0.5rem;
    flex-wrap: wrap;
  }
  
  .search-box {
    min-width: auto;
    max-width: none;
    width: 100%;
  }
  
  .search-input {
    width: calc(100% - 1rem);
    min-width: 0;
    box-sizing: border-box;
  }
  
  .level-filter {
    justify-content: center;
  }
  
  /* Remove left margin on mobile */
  .flashcard-toggle {
    margin-left: 0;
  }
  
  .grammar-list {
    grid-template-columns: 1fr;
    padding: 0 0.5rem;
  }
  
  .grammar-card {
    padding: 1rem;
  }
  
  .card-header {
    flex-direction: column;
    gap: 1rem;
  }

  /* Flashcard responsive adjustments */
  .flashcard-container {
    max-width: 100%;
    padding: 0 0.5rem;
    gap: 1.5rem;
  }
  
  /* Hide desktop nav, show mobile swipe info */
  .desktop-nav {
    display: none;
  }
  
  .mobile-swipe-info {
    display: flex;
  }
  
  .flashcard-nav {
    max-width: 100%;
    gap: 1rem;
  }
  
  .nav-btn {
    padding: 0.6rem 1rem;
    font-size: 0.9rem;
  }
  
  .flashcard-counter {
    font-size: 1rem;
    min-width: 80px;
  }
  
  /* Mobile flashcard stack adjustments */
  .flashcard-stack {
    max-width: 100%;
    min-height: 400px;
    padding: 15px;
    overflow: hidden;
  }
  
  .flashcard {
    padding: 1.5rem;
    padding-top: 2.5rem;
    min-height: 350px;
    width: calc(100% - 30px);
    max-width: calc(100% - 30px);
    margin: 0;
  }
  
  .flashcard .kanji, .flashcard .kana {
    font-size: 1.8rem;
  }
  
  .keyboard-hints {
    display: none;
  }
  
  /* Mobile slider navigation adjustments */
  .slider-navigation {
    max-width: 100%;
    gap: 0.75rem;
  }
  
  .slider-container {
    padding: 0 0.5rem;
  }
  
  .card-slider {
    height: 6px;
  }
  
  .card-slider::-webkit-slider-thumb {
    width: 18px;
    height: 18px;
  }
  
  .card-slider::-moz-range-thumb {
    width: 18px;
    height: 18px;
  }
  
  .slider-labels {
    font-size: 0.8rem;
    margin-top: 0.25rem;
  }
  
  .current-card-info {
    font-size: 0.9rem;
  }
  
  .progress-dots {
    gap: 0.4rem;
  }
  
  .progress-dot {
    width: 6px;
    height: 6px;
  }
}

/* Extra small screens */
@media (max-width: 480px) {
  .container {
    padding: 1rem 0.25rem;
  }
  
  .filters {
    padding: 0 0.25rem;
  }
  
  .search-input {
    width: calc(100% - 0.5rem);
    padding: 0.75rem 2.5rem 0.75rem 0.75rem;
  }
  
  .grammar-list {
    padding: 0 0.25rem;
  }
  
  .grammar-card {
    padding: 0.75rem;
  }

  /* Extra small flashcard adjustments */
  .flashcard-container {
    padding: 0 0.25rem;
    gap: 0.75rem;
    width: 100%;
    max-width: 100%;
    box-sizing: border-box;
  }
  
  .flashcard-nav {
    flex-direction: column;
    gap: 0.75rem;
    align-items: center;
    width: 100%;
    max-width: 100%;
  }
  
  .nav-btn {
    padding: 0.5rem 0.75rem;
    font-size: 0.8rem;
    width: 110px;
    max-width: 45%;
  }
  
  .flashcard-counter {
    order: -1;
    font-size: 0.85rem;
  }
  
  /* Extra small flashcard stack - more constrained */
  .flashcard-stack {
    max-width: 100%;
    min-height: 320px;
    padding: 10px;
    overflow: hidden;
  }
  
  .flashcard {
    padding: 0.75rem;
    padding-top: 1.75rem;
    min-height: 280px;
    border-radius: 12px;
    width: calc(100% - 20px);
    max-width: calc(100% - 20px);
    margin: 0;
    box-sizing: border-box;
  }
  
  .flashcard .grammar-number-top {
    width: 30px;
    height: 30px;
    font-size: 0.9rem;
    top: -10px;
    right: -10px;
  }
  
  .flashcard .kanji, .flashcard .kana {
    font-size: 1.3rem;
    word-break: break-word;
  }
  
  .flashcard .card-header {
    flex-direction: column;
    gap: 0.5rem;
    align-items: flex-start;
  }
  
  .flashcard .meaning, 
  .flashcard .usage, 
  .flashcard .examples, 
  .flashcard .sensei-note {
    margin-bottom: 0.75rem;
    word-wrap: break-word;
    overflow-wrap: break-word;
  }
  
  .flashcard .example-item {
    padding: 0.75rem;
  }
  
  .keyboard-hints {
    font-size: 0.7rem;
    gap: 0.5rem;
    flex-wrap: wrap;
    justify-content: center;
  }
  
  .keyboard-hints span {
    padding: 0.3rem 0.6rem;
    font-size: 0.65rem;
  }
}

/* Dark Mode Styles */
.app.dark-mode {
  background: linear-gradient(135deg, #1a1a2e 0%, #16213e 50%, #0f3460 100%);
}

.app.dark-mode .header {
  background: rgba(30, 30, 30, 0.95);
  box-shadow: 0 2px 20px rgba(0, 0, 0, 0.3);
}

.app.dark-mode .header h1 {
  color: #e8e8e8;
}

.app.dark-mode .subtitle {
  color: #b0b0b0;
}

.app.dark-mode .level-filter {
  color: #e8e8e8;
}

.app.dark-mode .level-select {
  background: rgba(40, 40, 40, 0.9);
  color: #e8e8e8;
  border: 1px solid rgba(255, 255, 255, 0.1);
}

.app.dark-mode .search-input {
  background: rgba(40, 40, 40, 0.9);
  color: #e8e8e8;
  border: 1px solid rgba(255, 255, 255, 0.1);
}

.app.dark-mode .search-input::placeholder {
  color: #888;
}

.app.dark-mode .clear-btn {
  color: #b0b0b0;
}

.app.dark-mode .flashcard-toggle {
  background: rgba(40, 40, 40, 0.9);
  color: #e8e8e8;
  border: 1px solid rgba(255, 255, 255, 0.1);
}

.app.dark-mode .flashcard-toggle:hover {
  background: rgba(50, 50, 50, 0.9);
}

.app.dark-mode .flashcard-toggle.active {
  background: linear-gradient(135deg, #e74c3c, #c0392b);
  color: white;
  border: 1px solid transparent;
}

.app.dark-mode .grammar-card,
.app.dark-mode .flashcard {
  background: rgba(40, 40, 40, 0.95);
  border: 1px solid rgba(255, 255, 255, 0.1);
  box-shadow: 0 8px 25px rgba(0, 0, 0, 0.3);
}

.app.dark-mode .grammar-card:hover,
.app.dark-mode .flashcard:hover {
  box-shadow: 0 12px 35px rgba(0, 0, 0, 0.4);
}

.app.dark-mode .kanji,
.app.dark-mode .kana {
  color: #e8e8e8;
}

.app.dark-mode .meaning strong,
.app.dark-mode .usage strong,
.app.dark-mode .examples strong,
.app.dark-mode .sensei-note strong {
  color: #e8e8e8;
}

.app.dark-mode .meaning,
.app.dark-mode .usage,
.app.dark-mode .examples {
  color: #d0d0d0;
}

.app.dark-mode .usage code {
  background: rgba(60, 60, 60, 0.8);
  color: #ff6b6b;
  border: 1px solid rgba(255, 255, 255, 0.1);
}

.app.dark-mode .example-item {
  background: rgba(50, 50, 50, 0.8);
  border-left: 4px solid #4a9eff;
  border: 1px solid rgba(255, 255, 255, 0.05);
}

.app.dark-mode .japanese-text {
  color: #e8e8e8;
}

.app.dark-mode .japanese-text rt {
  color: #b0b0b0;
}

.app.dark-mode .myanmar-text {
  color: #b0b0b0;
}

.app.dark-mode .sensei-note {
  background: rgba(60, 50, 30, 0.8);
  border-left: 4px solid #ffc107;
  border: 1px solid rgba(255, 193, 7, 0.2);
  color: #f0f0f0;
}

.app.dark-mode .error {
  background: rgba(231, 76, 60, 0.9);
  border: 1px solid rgba(231, 76, 60, 0.3);
}

.app.dark-mode .retry-btn {
  background: #e8e8e8;
  color: #e74c3c;
}

.app.dark-mode .nav-btn {
  background: linear-gradient(135deg, #4a9eff, #357abd);
  border: 1px solid rgba(74, 158, 255, 0.3);
}

.app.dark-mode .nav-btn:hover:not(:disabled) {
  box-shadow: 0 6px 20px rgba(74, 158, 255, 0.4);
}

.app.dark-mode .back-to-top {
  background: linear-gradient(135deg, #4a9eff, #357abd);
  border: 1px solid rgba(74, 158, 255, 0.3);
}

.app.dark-mode .back-to-top:hover {
  background: linear-gradient(135deg, #357abd, #4a9eff);
  box-shadow: 0 6px 20px rgba(74, 158, 255, 0.4);
}

<<<<<<< HEAD
/* Dark mode slider navigation styles */
.app.dark-mode .card-slider {
  background: linear-gradient(
    to right,
    #4a9eff 0%,
    #4a9eff var(--progress),
    rgba(255, 255, 255, 0.1) var(--progress),
    rgba(255, 255, 255, 0.1) 100%
  );
}

.app.dark-mode .card-slider::-webkit-slider-thumb {
  background: linear-gradient(135deg, #4a9eff, #357abd);
  box-shadow: 0 2px 8px rgba(74, 158, 255, 0.4);
}

.app.dark-mode .card-slider::-webkit-slider-thumb:hover {
  box-shadow: 0 4px 12px rgba(74, 158, 255, 0.6);
}

.app.dark-mode .card-slider::-moz-range-thumb {
  background: linear-gradient(135deg, #4a9eff, #357abd);
  box-shadow: 0 2px 8px rgba(74, 158, 255, 0.4);
}

.app.dark-mode .card-slider::-moz-range-thumb:hover {
  box-shadow: 0 4px 12px rgba(74, 158, 255, 0.6);
}

.app.dark-mode .card-slider::-moz-range-track {
  background: rgba(255, 255, 255, 0.1);
}

.app.dark-mode .slider-labels {
  color: rgba(255, 255, 255, 0.7);
}

.app.dark-mode .current-card-info {
  color: rgba(255, 255, 255, 0.8);
}

.app.dark-mode .progress-dot {
  background: rgba(255, 255, 255, 0.2);
}

.app.dark-mode .progress-dot.filled {
  background: rgba(74, 158, 255, 0.8);
}

.app.dark-mode .progress-dot.active {
  background: #4a9eff;
  box-shadow: 0 0 8px rgba(74, 158, 255, 0.6);
}

/* Dark mode shuffle controls */
.app.dark-mode .shuffle-btn, 
.app.dark-mode .reset-shuffle-btn {
  background: rgba(40, 40, 40, 0.9);
  color: #e8e8e8;
  border: 1px solid rgba(255, 255, 255, 0.1);
}

.app.dark-mode .shuffle-btn:hover:not(:disabled), 
.app.dark-mode .reset-shuffle-btn:hover {
  background: rgba(50, 50, 50, 0.9);
  box-shadow: 0 5px 16px rgba(0, 0, 0, 0.3);
}

.app.dark-mode .shuffle-btn.active {
  background: linear-gradient(135deg, #9b59b6, #8e44ad);
  color: white;
  border: 1px solid transparent;
}

.app.dark-mode .reset-shuffle-btn {
  background: linear-gradient(135deg, #95a5a6, #7f8c8d);
  color: white;
  border: 1px solid transparent;
}

.app.dark-mode .reset-shuffle-btn:hover {
  background: linear-gradient(135deg, #7f8c8d, #95a5a6);
}

.app.dark-mode .shuffle-indicator {
  color: rgba(255, 255, 255, 0.8);
=======
.app.dark-mode .audio-play-btn {
  background: linear-gradient(135deg, #2ecc71, #27ae60);
  box-shadow: 0 2px 8px rgba(46, 204, 113, 0.3);
}

.app.dark-mode .audio-play-btn:hover {
  background: linear-gradient(135deg, #27ae60, #2ecc71);
  box-shadow: 0 4px 12px rgba(46, 204, 113, 0.4);
}

.app.dark-mode .audio-play-btn:active {
  box-shadow: 0 2px 6px rgba(46, 204, 113, 0.3);
}

/* Audio Error Notification */
.audio-error-notification {
  position: fixed;
  top: 2rem;
  left: 50%;
  transform: translateX(-50%);
  z-index: 2000;
  cursor: pointer;
  animation: slideInDown 0.3s ease-out;
}

.audio-error-content {
  background: linear-gradient(135deg, #e74c3c, #c0392b);
  color: white;
  padding: 1rem 1.5rem;
  border-radius: 10px;
  box-shadow: 0 8px 25px rgba(231, 76, 60, 0.4);
  backdrop-filter: blur(10px);
  display: flex;
  align-items: center;
  gap: 1rem;
  max-width: 400px;
  min-width: 300px;
}

.audio-error-icon {
  font-size: 1.5rem;
  flex-shrink: 0;
}

.audio-error-message {
  flex: 1;
  font-size: 0.9rem;
  line-height: 1.4;
}

.audio-error-close {
  background: none;
  border: none;
  color: white;
  font-size: 1.2rem;
  cursor: pointer;
  padding: 0.25rem;
  border-radius: 50%;
  width: 2rem;
  height: 2rem;
  display: flex;
  align-items: center;
  justify-content: center;
  transition: all 0.3s ease;
  flex-shrink: 0;
}

.audio-error-close:hover {
  background: rgba(255, 255, 255, 0.2);
  transform: scale(1.1);
}

@keyframes slideInDown {
  from {
    opacity: 0;
    transform: translateX(-50%) translateY(-100%);
  }
  to {
    opacity: 1;
    transform: translateX(-50%) translateY(0);
  }
}

/* Dark mode audio error notification */
.app.dark-mode .audio-error-content {
  background: linear-gradient(135deg, #c0392b, #a93226);
  box-shadow: 0 8px 25px rgba(192, 57, 43, 0.4);
}

/* Responsive audio error notification */
@media (max-width: 768px) {
  .audio-error-notification {
    top: 1rem;
    left: 1rem;
    right: 1rem;
    transform: none;
  }
  
  .audio-error-content {
    min-width: auto;
    max-width: none;
    width: 100%;
  }
}

@media (max-width: 480px) {
  .audio-error-notification {
    top: 0.5rem;
    left: 0.5rem;
    right: 0.5rem;
  }
  
  .audio-error-content {
    padding: 0.75rem 1rem;
    gap: 0.75rem;
  }
  
  .audio-error-message {
    font-size: 0.85rem;
  }
  
  .audio-error-icon {
    font-size: 1.3rem;
  }
>>>>>>> 264274c6
}

/* Dark mode responsive adjustments */
@media (max-width: 768px) {
  .header-content {
    flex-direction: column;
    gap: 1rem;
    padding: 0 0.5rem;
  }
  
  .dark-mode-toggle {
    position: static;
    transform: none;
    width: 45px;
    height: 45px;
    font-size: 1.3rem;
  }
  
  .dark-mode-toggle:hover {
    transform: scale(1.1);
  }
  
  .header-text {
    text-align: center;
  }
}

@media (max-width: 480px) {
  .header-content {
    padding: 0 0.25rem;
  }
  
  .dark-mode-toggle {
    width: 40px;
    height: 40px;
    font-size: 1.2rem;
  }
}
</style><|MERGE_RESOLUTION|>--- conflicted
+++ resolved
@@ -2383,7 +2383,6 @@
   box-shadow: 0 6px 20px rgba(74, 158, 255, 0.4);
 }
 
-<<<<<<< HEAD
 /* Dark mode slider navigation styles */
 .app.dark-mode .card-slider {
   background: linear-gradient(
@@ -2470,7 +2469,8 @@
 
 .app.dark-mode .shuffle-indicator {
   color: rgba(255, 255, 255, 0.8);
-=======
+}
+
 .app.dark-mode .audio-play-btn {
   background: linear-gradient(135deg, #2ecc71, #27ae60);
   box-shadow: 0 2px 8px rgba(46, 204, 113, 0.3);
@@ -2595,7 +2595,6 @@
   .audio-error-icon {
     font-size: 1.3rem;
   }
->>>>>>> 264274c6
 }
 
 /* Dark mode responsive adjustments */
